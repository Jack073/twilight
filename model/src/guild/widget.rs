--- conflicted
+++ resolved
@@ -3,11 +3,7 @@
 
 #[derive(Clone, Debug, Deserialize, Eq, Hash, PartialEq, Serialize)]
 pub struct GuildWidget {
-<<<<<<< HEAD
-    pub channel_id: Id<ChannelMarker>,
-=======
-    pub channel_id: Option<ChannelId>,
->>>>>>> c545c97e
+    pub channel_id: Option<Id<ChannelMarker>>,
     pub enabled: bool,
 }
 
@@ -20,11 +16,7 @@
     #[test]
     fn test_guild_widget() {
         let value = GuildWidget {
-<<<<<<< HEAD
-            channel_id: Id::new(111_111_111_111_111_111),
-=======
-            channel_id: Some(ChannelId::new(111_111_111_111_111_111).expect("non zero")),
->>>>>>> c545c97e
+            channel_id: Some(Id::new(111_111_111_111_111_111)),
             enabled: true,
         };
 
@@ -36,12 +28,8 @@
                     len: 2,
                 },
                 Token::Str("channel_id"),
-<<<<<<< HEAD
+                Token::Some,
                 Token::NewtypeStruct { name: "Id" },
-=======
-                Token::Some,
-                Token::NewtypeStruct { name: "ChannelId" },
->>>>>>> c545c97e
                 Token::Str("111111111111111111"),
                 Token::Str("enabled"),
                 Token::Bool(true),
