--- conflicted
+++ resolved
@@ -7,7 +7,6 @@
 };
 
 /// The type of an event.
-<<<<<<< HEAD
 #[derive(Clone, Copy, Deserialize, Eq, Hash, PartialEq, Serialize)]
 pub struct EventType(KnownString<64>);
 
@@ -35,6 +34,8 @@
 
     pub const COMMAND_PERMISSIONS_UPDATE: Self =
         Self::from_bytes(b"APPLICATION_COMMAND_PERMISSIONS_UPDATE");
+
+    pub const GATEWAY_CLOSE: Self = Self::from_bytes(b"GATEWAY_CLOSE");
 
     pub const GATEWAY_HEARTBEAT: Self = Self::from_bytes(b"GATEWAY_HEARTBEAT");
 
@@ -171,6 +172,77 @@
         self.0.get()
     }
 
+    pub fn name(self) -> Option<&'static str> {
+        Some(match self {
+            Self::AUTO_MODERATION_ACTION_EXECUTION => Self::AUTO_MODERATION_ACTION_EXECUTION.get(),
+            Self::AUTO_MODERATION_RULE_CREATE => Self::AUTO_MODERATION_RULE_CREATE.get(),
+            Self::AUTO_MODERATION_RULE_DELETE => Self::AUTO_MODERATION_RULE_DELETE.get(),
+            Self::AUTO_MODERATION_RULE_UPDATE => Self::AUTO_MODERATION_RULE_UPDATE.get(),
+            Self::BAN_ADD => Self::BAN_ADD.get(),
+            Self::BAN_REMOVE => Self::BAN_REMOVE.get(),
+            Self::CHANNEL_CREATE => Self::CHANNEL_CREATE.get(),
+            Self::CHANNEL_DELETE => Self::CHANNEL_DELETE.get(),
+            Self::CHANNEL_PINS_UPDATE => Self::CHANNEL_PINS_UPDATE.get(),
+            Self::CHANNEL_UPDATE => Self::CHANNEL_UPDATE.get(),
+            Self::COMMAND_PERMISSIONS_UPDATE => Self::COMMAND_PERMISSIONS_UPDATE.get(),
+            Self::GIFT_CODE_UPDATE => Self::GIFT_CODE_UPDATE.get(),
+            Self::GUILD_CREATE => Self::GUILD_CREATE.get(),
+            Self::GUILD_DELETE => Self::GUILD_DELETE.get(),
+            Self::GUILD_EMOJIS_UPDATE => Self::GUILD_EMOJIS_UPDATE.get(),
+            Self::GUILD_INTEGRATIONS_UPDATE => Self::GUILD_INTEGRATIONS_UPDATE.get(),
+            Self::GUILD_SCHEDULED_EVENT_CREATE => Self::GUILD_SCHEDULED_EVENT_CREATE.get(),
+            Self::GUILD_SCHEDULED_EVENT_DELETE => Self::GUILD_SCHEDULED_EVENT_DELETE.get(),
+            Self::GUILD_SCHEDULED_EVENT_UPDATE => Self::GUILD_SCHEDULED_EVENT_UPDATE.get(),
+            Self::GUILD_SCHEDULED_EVENT_USER_ADD => Self::GUILD_SCHEDULED_EVENT_USER_ADD.get(),
+            Self::GUILD_SCHEDULED_EVENT_USER_REMOVE => {
+                Self::GUILD_SCHEDULED_EVENT_USER_REMOVE.get()
+            }
+            Self::GUILD_STICKERS_UPDATE => Self::GUILD_STICKERS_UPDATE.get(),
+            Self::GUILD_UPDATE => Self::GUILD_UPDATE.get(),
+            Self::INTEGRATION_CREATE => Self::INTEGRATION_CREATE.get(),
+            Self::INTEGRATION_DELETE => Self::INTEGRATION_DELETE.get(),
+            Self::INTEGRATION_UPDATE => Self::INTEGRATION_UPDATE.get(),
+            Self::INTERACTION_CREATE => Self::INTERACTION_CREATE.get(),
+            Self::INVITE_CREATE => Self::INVITE_CREATE.get(),
+            Self::INVITE_DELETE => Self::INVITE_DELETE.get(),
+            Self::MEMBER_ADD => Self::MEMBER_ADD.get(),
+            Self::MEMBER_CHUNK => Self::MEMBER_CHUNK.get(),
+            Self::MEMBER_REMOVE => Self::MEMBER_REMOVE.get(),
+            Self::MEMBER_UPDATE => Self::MEMBER_UPDATE.get(),
+            Self::MESSAGE_CREATE => Self::MESSAGE_CREATE.get(),
+            Self::MESSAGE_DELETE => Self::MESSAGE_DELETE.get(),
+            Self::MESSAGE_DELETE_BULK => Self::MESSAGE_DELETE_BULK.get(),
+            Self::MESSAGE_UPDATE => Self::MESSAGE_UPDATE.get(),
+            Self::PRESENCES_REPLACE => Self::PRESENCES_REPLACE.get(),
+            Self::PRESENCE_UPDATE => Self::PRESENCE_UPDATE.get(),
+            Self::REACTION_ADD => Self::REACTION_ADD.get(),
+            Self::REACTION_REMOVE => Self::REACTION_REMOVE.get(),
+            Self::REACTION_REMOVE_ALL => Self::REACTION_REMOVE_ALL.get(),
+            Self::REACTION_REMOVE_EMOJI => Self::REACTION_REMOVE_EMOJI.get(),
+            Self::READY => Self::READY.get(),
+            Self::RESUMED => Self::RESUMED.get(),
+            Self::ROLE_CREATE => Self::ROLE_CREATE.get(),
+            Self::ROLE_DELETE => Self::ROLE_DELETE.get(),
+            Self::ROLE_UPDATE => Self::ROLE_UPDATE.get(),
+            Self::STAGE_INSTANCE_CREATE => Self::STAGE_INSTANCE_CREATE.get(),
+            Self::STAGE_INSTANCE_DELETE => Self::STAGE_INSTANCE_DELETE.get(),
+            Self::STAGE_INSTANCE_UPDATE => Self::STAGE_INSTANCE_UPDATE.get(),
+            Self::THREAD_CREATE => Self::THREAD_CREATE.get(),
+            Self::THREAD_DELETE => Self::THREAD_DELETE.get(),
+            Self::THREAD_LIST_SYNC => Self::THREAD_LIST_SYNC.get(),
+            Self::THREAD_MEMBERS_UPDATE => Self::THREAD_MEMBERS_UPDATE.get(),
+            Self::THREAD_MEMBER_UPDATE => Self::THREAD_MEMBER_UPDATE.get(),
+            Self::THREAD_UPDATE => Self::THREAD_UPDATE.get(),
+            Self::TYPING_START => Self::TYPING_START.get(),
+            Self::UNAVAILABLE_GUILD => Self::UNAVAILABLE_GUILD.get(),
+            Self::USER_UPDATE => Self::USER_UPDATE.get(),
+            Self::VOICE_SERVER_UPDATE => Self::VOICE_SERVER_UPDATE.get(),
+            Self::VOICE_STATE_UPDATE => Self::VOICE_STATE_UPDATE.get(),
+            Self::WEBHOOKS_UPDATE => Self::WEBHOOKS_UPDATE.get(),
+            _ => return None,
+        })
+    }
+
     /// Create a event type from a set of bytes.
     const fn from_bytes(input: &[u8]) -> Self {
         Self(KnownString::from_bytes(input))
@@ -180,169 +252,6 @@
 impl AsRef<str> for EventType {
     fn as_ref(&self) -> &str {
         self.get()
-=======
-#[derive(Clone, Copy, Debug, Deserialize, Eq, Hash, PartialEq, Serialize)]
-#[serde(rename_all = "SCREAMING_SNAKE_CASE")]
-pub enum EventType {
-    AutoModerationActionExecution,
-    AutoModerationRuleCreate,
-    AutoModerationRuleDelete,
-    AutoModerationRuleUpdate,
-    #[serde(rename = "GUILD_BAN_ADD")]
-    BanAdd,
-    #[serde(rename = "GUILD_BAN_REMOVE")]
-    BanRemove,
-    ChannelCreate,
-    ChannelDelete,
-    ChannelPinsUpdate,
-    ChannelUpdate,
-    #[serde(rename = "APPLICATION_COMMAND_PERMISSIONS_UPDATE")]
-    CommandPermissionsUpdate,
-    GatewayClose,
-    GatewayHeartbeat,
-    GatewayHeartbeatAck,
-    GatewayHello,
-    GatewayInvalidateSession,
-    GatewayReconnect,
-    GiftCodeUpdate,
-    GuildCreate,
-    GuildDelete,
-    GuildEmojisUpdate,
-    GuildIntegrationsUpdate,
-    GuildScheduledEventCreate,
-    GuildScheduledEventDelete,
-    GuildScheduledEventUpdate,
-    GuildScheduledEventUserAdd,
-    GuildScheduledEventUserRemove,
-    GuildStickersUpdate,
-    GuildUpdate,
-    IntegrationCreate,
-    IntegrationDelete,
-    IntegrationUpdate,
-    InteractionCreate,
-    InviteCreate,
-    InviteDelete,
-    #[serde(rename = "GUILD_MEMBER_ADD")]
-    MemberAdd,
-    #[serde(rename = "GUILD_MEMBERS_CHUNK")]
-    MemberChunk,
-    #[serde(rename = "GUILD_MEMBER_REMOVE")]
-    MemberRemove,
-    #[serde(rename = "GUILD_MEMBER_UPDATE")]
-    MemberUpdate,
-    MessageCreate,
-    MessageDelete,
-    MessageDeleteBulk,
-    MessageUpdate,
-    PresenceUpdate,
-    PresencesReplace,
-    #[serde(rename = "MESSAGE_REACTION_ADD")]
-    ReactionAdd,
-    #[serde(rename = "MESSAGE_REACTION_REMOVE")]
-    ReactionRemove,
-    #[serde(rename = "MESSAGE_REACTION_REMOVE_ALL")]
-    ReactionRemoveAll,
-    #[serde(rename = "MESSAGE_REACTION_REMOVE_EMOJI")]
-    ReactionRemoveEmoji,
-    Ready,
-    Resumed,
-    #[serde(rename = "GUILD_ROLE_CREATE")]
-    RoleCreate,
-    #[serde(rename = "GUILD_ROLE_DELETE")]
-    RoleDelete,
-    #[serde(rename = "GUILD_ROLE_UPDATE")]
-    RoleUpdate,
-    StageInstanceCreate,
-    StageInstanceDelete,
-    StageInstanceUpdate,
-    ThreadCreate,
-    ThreadDelete,
-    ThreadListSync,
-    ThreadMemberUpdate,
-    ThreadMembersUpdate,
-    ThreadUpdate,
-    TypingStart,
-    UnavailableGuild,
-    UserUpdate,
-    VoiceServerUpdate,
-    VoiceStateUpdate,
-    WebhooksUpdate,
-}
-
-impl EventType {
-    pub const fn name(self) -> Option<&'static str> {
-        match self {
-            Self::AutoModerationActionExecution => Some("AUTO_MODERATION_ACTION_EXECUTION"),
-            Self::AutoModerationRuleCreate => Some("AUTO_MODERATION_RULE_CREATE"),
-            Self::AutoModerationRuleDelete => Some("AUTO_MODERATION_RULE_DELETE"),
-            Self::AutoModerationRuleUpdate => Some("AUTO_MODERATION_RULE_UPDATE"),
-            Self::BanAdd => Some("GUILD_BAN_ADD"),
-            Self::BanRemove => Some("GUILD_BAN_REMOVE"),
-            Self::ChannelCreate => Some("CHANNEL_CREATE"),
-            Self::ChannelDelete => Some("CHANNEL_DELETE"),
-            Self::ChannelPinsUpdate => Some("CHANNEL_PINS_UPDATE"),
-            Self::ChannelUpdate => Some("CHANNEL_UPDATE"),
-            Self::CommandPermissionsUpdate => Some("APPLICATION_COMMAND_PERMISSIONS_UPDATE"),
-            Self::GiftCodeUpdate => Some("GIFT_CODE_UPDATE"),
-            Self::GuildCreate => Some("GUILD_CREATE"),
-            Self::GuildDelete => Some("GUILD_DELETE"),
-            Self::GuildEmojisUpdate => Some("GUILD_EMOJIS_UPDATE"),
-            Self::GuildIntegrationsUpdate => Some("GUILD_INTEGRATIONS_UPDATE"),
-            Self::GuildScheduledEventCreate => Some("GUILD_SCHEDULED_EVENT_CREATE"),
-            Self::GuildScheduledEventDelete => Some("GUILD_SCHEDULED_EVENT_DELETE"),
-            Self::GuildScheduledEventUpdate => Some("GUILD_SCHEDULED_EVENT_UPDATE"),
-            Self::GuildScheduledEventUserAdd => Some("GUILD_SCHEDULED_EVENT_USER_ADD"),
-            Self::GuildScheduledEventUserRemove => Some("GUILD_SCHEDULED_EVENT_USER_REMOVE"),
-            Self::GuildStickersUpdate => Some("GUILD_STICKERS_UPDATE"),
-            Self::GuildUpdate => Some("GUILD_UPDATE"),
-            Self::IntegrationCreate => Some("INTEGRATION_CREATE"),
-            Self::IntegrationDelete => Some("INTEGRATION_DELETE"),
-            Self::IntegrationUpdate => Some("INTEGRATION_UPDATE"),
-            Self::InteractionCreate => Some("INTERACTION_CREATE"),
-            Self::InviteCreate => Some("INVITE_CREATE"),
-            Self::InviteDelete => Some("INVITE_DELETE"),
-            Self::MemberAdd => Some("GUILD_MEMBER_ADD"),
-            Self::MemberChunk => Some("GUILD_MEMBERS_CHUNK"),
-            Self::MemberRemove => Some("GUILD_MEMBER_REMOVE"),
-            Self::MemberUpdate => Some("GUILD_MEMBER_UPDATE"),
-            Self::MessageCreate => Some("MESSAGE_CREATE"),
-            Self::MessageDelete => Some("MESSAGE_DELETE"),
-            Self::MessageDeleteBulk => Some("MESSAGE_DELETE_BULK"),
-            Self::MessageUpdate => Some("MESSAGE_UPDATE"),
-            Self::PresencesReplace => Some("PRESENCES_REPLACE"),
-            Self::PresenceUpdate => Some("PRESENCE_UPDATE"),
-            Self::ReactionAdd => Some("MESSAGE_REACTION_ADD"),
-            Self::ReactionRemove => Some("MESSAGE_REACTION_REMOVE"),
-            Self::ReactionRemoveAll => Some("MESSAGE_REACTION_REMOVE_ALL"),
-            Self::ReactionRemoveEmoji => Some("MESSAGE_REACTION_REMOVE_EMOJI"),
-            Self::Ready => Some("READY"),
-            Self::Resumed => Some("RESUMED"),
-            Self::RoleCreate => Some("GUILD_ROLE_CREATE"),
-            Self::RoleDelete => Some("GUILD_ROLE_DELETE"),
-            Self::RoleUpdate => Some("GUILD_ROLE_UPDATE"),
-            Self::StageInstanceCreate => Some("STAGE_INSTANCE_CREATE"),
-            Self::StageInstanceDelete => Some("STAGE_INSTANCE_DELETE"),
-            Self::StageInstanceUpdate => Some("STAGE_INSTANCE_UPDATE"),
-            Self::ThreadCreate => Some("THREAD_CREATE"),
-            Self::ThreadDelete => Some("THREAD_DELETE"),
-            Self::ThreadListSync => Some("THREAD_LIST_SYNC"),
-            Self::ThreadMembersUpdate => Some("THREAD_MEMBERS_UPDATE"),
-            Self::ThreadMemberUpdate => Some("THREAD_MEMBER_UPDATE"),
-            Self::ThreadUpdate => Some("THREAD_UPDATE"),
-            Self::TypingStart => Some("TYPING_START"),
-            Self::UnavailableGuild => Some("UNAVAILABLE_GUILD"),
-            Self::UserUpdate => Some("USER_UPDATE"),
-            Self::VoiceServerUpdate => Some("VOICE_SERVER_UPDATE"),
-            Self::VoiceStateUpdate => Some("VOICE_STATE_UPDATE"),
-            Self::WebhooksUpdate => Some("WEBHOOKS_UPDATE"),
-            Self::GatewayClose
-            | Self::GatewayHeartbeat
-            | Self::GatewayHeartbeatAck
-            | Self::GatewayHello
-            | Self::GatewayInvalidateSession
-            | Self::GatewayReconnect => None,
-        }
->>>>>>> 6b864859
     }
 }
 
@@ -423,16 +332,10 @@
             EventType::COMMAND_PERMISSIONS_UPDATE,
             "APPLICATION_COMMAND_PERMISSIONS_UPDATE",
         );
-<<<<<<< HEAD
+        assert_variant(EventType::GATEWAY_CLOSE, "GATEWAY_CLOSE");
         assert_variant(EventType::GATEWAY_HEARTBEAT, "GATEWAY_HEARTBEAT");
         assert_variant(EventType::GATEWAY_HEARTBEAT_ACK, "GATEWAY_HEARTBEAT_ACK");
         assert_variant(EventType::GATEWAY_HELLO, "GATEWAY_HELLO");
-=======
-        assert_variant(EventType::GatewayClose, "GATEWAY_CLOSE");
-        assert_variant(EventType::GatewayHeartbeat, "GATEWAY_HEARTBEAT");
-        assert_variant(EventType::GatewayHeartbeatAck, "GATEWAY_HEARTBEAT_ACK");
-        assert_variant(EventType::GatewayHello, "GATEWAY_HELLO");
->>>>>>> 6b864859
         assert_variant(
             EventType::GATEWAY_INVALIDATE_SESSION,
             "GATEWAY_INVALIDATE_SESSION",
