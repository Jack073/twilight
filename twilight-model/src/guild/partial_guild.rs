use super::{
    AfkTimeout, DefaultMessageNotificationLevel, Emoji, ExplicitContentFilter, GuildFeature,
    MfaLevel, NSFWLevel, Permissions, PremiumTier, Role, SystemChannelFlags, VerificationLevel,
};
use crate::{
    id::{
        marker::{ApplicationMarker, ChannelMarker, GuildMarker, UserMarker},
        Id,
    },
    util::image_hash::ImageHash,
};
use serde::{Deserialize, Serialize};

#[derive(Clone, Debug, Deserialize, Eq, PartialEq, Serialize)]
pub struct PartialGuild {
    pub afk_channel_id: Option<Id<ChannelMarker>>,
    pub afk_timeout: AfkTimeout,
    pub application_id: Option<Id<ApplicationMarker>>,
    pub banner: Option<ImageHash>,
    pub default_message_notifications: DefaultMessageNotificationLevel,
    pub description: Option<String>,
    pub discovery_splash: Option<ImageHash>,
    pub emojis: Vec<Emoji>,
    pub explicit_content_filter: ExplicitContentFilter,
    pub features: Vec<GuildFeature>,
    pub icon: Option<ImageHash>,
    pub id: Id<GuildMarker>,
    #[serde(skip_serializing_if = "Option::is_none")]
    pub max_members: Option<u64>,
    #[serde(skip_serializing_if = "Option::is_none")]
    pub max_presences: Option<u64>,
    #[serde(skip_serializing_if = "Option::is_none")]
    pub member_count: Option<u64>,
    pub mfa_level: MfaLevel,
    pub name: String,
    pub nsfw_level: NSFWLevel,
    pub owner_id: Id<UserMarker>,
    #[serde(skip_serializing_if = "Option::is_none")]
    pub owner: Option<bool>,
    #[serde(skip_serializing_if = "Option::is_none")]
    pub permissions: Option<Permissions>,
    pub preferred_locale: String,
    /// Whether the premium progress bar is enabled in the guild.
    pub premium_progress_bar_enabled: bool,
    #[serde(skip_serializing_if = "Option::is_none")]
    pub premium_subscription_count: Option<u64>,
    pub premium_tier: PremiumTier,
    /// ID of the where moderators of Community guilds receive notices from
    /// Discord.
    pub public_updates_channel_id: Option<Id<ChannelMarker>>,
    pub roles: Vec<Role>,
    pub rules_channel_id: Option<Id<ChannelMarker>>,
    pub splash: Option<ImageHash>,
    pub system_channel_flags: SystemChannelFlags,
    pub system_channel_id: Option<Id<ChannelMarker>>,
    pub verification_level: VerificationLevel,
    pub vanity_url_code: Option<String>,
    #[serde(skip_serializing_if = "Option::is_none")]
    pub widget_channel_id: Option<Id<ChannelMarker>>,
    #[serde(skip_serializing_if = "Option::is_none")]
    pub widget_enabled: Option<bool>,
}

#[cfg(test)]
mod tests {
    use crate::{
        guild::{AfkTimeout, GuildFeature},
        test::image_hash,
    };

    use super::{
        DefaultMessageNotificationLevel, ExplicitContentFilter, MfaLevel, NSFWLevel, PartialGuild,
        Permissions, PremiumTier, SystemChannelFlags, VerificationLevel,
    };
    use crate::id::Id;
    use serde_test::Token;

    #[allow(clippy::too_many_lines)]
    #[test]
    fn partial_guild() {
        let value = PartialGuild {
            afk_channel_id: Some(Id::new(2)),
            afk_timeout: AfkTimeout::FIFTEEN_MINUTES,
            application_id: Some(Id::new(3)),
            banner: Some(image_hash::BANNER),
            default_message_notifications: DefaultMessageNotificationLevel::MENTIONS,
            description: Some("a description".to_owned()),
            discovery_splash: Some(image_hash::SPLASH),
            emojis: Vec::new(),
            explicit_content_filter: ExplicitContentFilter::MEMBERS_WITHOUT_ROLE,
            features: Vec::from([GuildFeature::ANIMATED_BANNER]),
            icon: Some(image_hash::ICON),
            id: Id::new(1),
            max_members: Some(25_000),
            max_presences: Some(10_000),
            member_count: Some(12_000),
            mfa_level: MfaLevel::ELEVATED,
            name: "the name".to_owned(),
            nsfw_level: NSFWLevel::DEFAULT,
            owner_id: Id::new(5),
            owner: Some(false),
            permissions: Some(Permissions::SEND_MESSAGES),
            preferred_locale: "en-us".to_owned(),
            premium_progress_bar_enabled: true,
            premium_subscription_count: Some(3),
<<<<<<< HEAD
            premium_tier: PremiumTier::TIER_1,
=======
            premium_tier: PremiumTier::Tier1,
            public_updates_channel_id: None,
>>>>>>> 73c43a39
            roles: Vec::new(),
            rules_channel_id: Some(Id::new(6)),
            splash: Some(image_hash::SPLASH),
            system_channel_flags: SystemChannelFlags::SUPPRESS_PREMIUM_SUBSCRIPTIONS,
            system_channel_id: Some(Id::new(7)),
            verification_level: VerificationLevel::MEDIUM,
            vanity_url_code: Some("twilight".to_owned()),
            widget_channel_id: Some(Id::new(8)),
            widget_enabled: Some(true),
        };

        serde_test::assert_tokens(
            &value,
            &[
                Token::Struct {
                    name: "PartialGuild",
                    len: 35,
                },
                Token::Str("afk_channel_id"),
                Token::Some,
                Token::NewtypeStruct { name: "Id" },
                Token::Str("2"),
                Token::Str("afk_timeout"),
                Token::NewtypeStruct { name: "AfkTimeout" },
                Token::U16(900),
                Token::Str("application_id"),
                Token::Some,
                Token::NewtypeStruct { name: "Id" },
                Token::Str("3"),
                Token::Str("banner"),
                Token::Some,
                Token::Str(image_hash::BANNER_INPUT),
                Token::Str("default_message_notifications"),
                Token::NewtypeStruct {
                    name: "DefaultMessageNotificationLevel",
                },
                Token::U8(1),
                Token::Str("description"),
                Token::Some,
                Token::Str("a description"),
                Token::Str("discovery_splash"),
                Token::Some,
                Token::Str(image_hash::SPLASH_INPUT),
                Token::Str("emojis"),
                Token::Seq { len: Some(0) },
                Token::SeqEnd,
                Token::Str("explicit_content_filter"),
                Token::NewtypeStruct {
                    name: "ExplicitContentFilter",
                },
                Token::U8(1),
                Token::Str("features"),
                Token::Seq { len: Some(1) },
                Token::NewtypeStruct {
                    name: "GuildFeature",
                },
                Token::Str("ANIMATED_BANNER"),
                Token::SeqEnd,
                Token::Str("icon"),
                Token::Some,
                Token::Str(image_hash::ICON_INPUT),
                Token::Str("id"),
                Token::NewtypeStruct { name: "Id" },
                Token::Str("1"),
                Token::Str("max_members"),
                Token::Some,
                Token::U64(25_000),
                Token::Str("max_presences"),
                Token::Some,
                Token::U64(10_000),
                Token::Str("member_count"),
                Token::Some,
                Token::U64(12_000),
                Token::Str("mfa_level"),
                Token::NewtypeStruct { name: "MfaLevel" },
                Token::U8(1),
                Token::Str("name"),
                Token::Str("the name"),
                Token::Str("nsfw_level"),
                Token::NewtypeStruct { name: "NSFWLevel" },
                Token::U8(0),
                Token::Str("owner_id"),
                Token::NewtypeStruct { name: "Id" },
                Token::Str("5"),
                Token::Str("owner"),
                Token::Some,
                Token::Bool(false),
                Token::Str("permissions"),
                Token::Some,
                Token::Str("2048"),
                Token::Str("preferred_locale"),
                Token::Str("en-us"),
                Token::Str("premium_progress_bar_enabled"),
                Token::Bool(true),
                Token::Str("premium_subscription_count"),
                Token::Some,
                Token::U64(3),
                Token::Str("premium_tier"),
                Token::NewtypeStruct {
                    name: "PremiumTier",
                },
                Token::U8(1),
                Token::Str("public_updates_channel_id"),
                Token::None,
                Token::Str("roles"),
                Token::Seq { len: Some(0) },
                Token::SeqEnd,
                Token::Str("rules_channel_id"),
                Token::Some,
                Token::NewtypeStruct { name: "Id" },
                Token::Str("6"),
                Token::Str("splash"),
                Token::Some,
                Token::Str(image_hash::SPLASH_INPUT),
                Token::Str("system_channel_flags"),
                Token::U64(2),
                Token::Str("system_channel_id"),
                Token::Some,
                Token::NewtypeStruct { name: "Id" },
                Token::Str("7"),
                Token::Str("verification_level"),
                Token::NewtypeStruct {
                    name: "VerificationLevel",
                },
                Token::U8(2),
                Token::Str("vanity_url_code"),
                Token::Some,
                Token::Str("twilight"),
                Token::Str("widget_channel_id"),
                Token::Some,
                Token::NewtypeStruct { name: "Id" },
                Token::Str("8"),
                Token::Str("widget_enabled"),
                Token::Some,
                Token::Bool(true),
                Token::StructEnd,
            ],
        );
    }
}<|MERGE_RESOLUTION|>--- conflicted
+++ resolved
@@ -103,12 +103,8 @@
             preferred_locale: "en-us".to_owned(),
             premium_progress_bar_enabled: true,
             premium_subscription_count: Some(3),
-<<<<<<< HEAD
             premium_tier: PremiumTier::TIER_1,
-=======
-            premium_tier: PremiumTier::Tier1,
             public_updates_channel_id: None,
->>>>>>> 73c43a39
             roles: Vec::new(),
             rules_channel_id: Some(Id::new(6)),
             splash: Some(image_hash::SPLASH),
