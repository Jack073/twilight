[package]
authors.workspace = true
description = "Discord API models for the Twilight ecosystem."
documentation = "https://docs.rs/twilight-model"
edition.workspace = true
homepage = "https://twilight.rs/chapter_1_crates/section_1_model.html"
include.workspace = true
keywords = ["discord", "discord-api", "twilight"]
license.workspace = true
name = "twilight-model"
publish = true
readme = "README.md"
<<<<<<< HEAD
repository.workspace = true
rust-version.workspace = true
version = "0.13.4"
=======
repository = "https://github.com/twilight-rs/twilight.git"
rust-version = "1.60"
version = "0.13.5"
>>>>>>> 90055bbb

[dependencies]
bitflags = { default-features = false, version = "1" }
serde = { default-features = false, features = ["derive", "std"], version = "1.0.103" }
serde-value = { default-features = false, version = "0.7" }
serde_repr = { default-features = false, version = "0.1.5" }
time = { default-features = false, features = ["parsing", "std"], version = "0.3" }
tracing = { default-features = false, version = "0.1.16" }

[dev-dependencies]
criterion = { default-features = false, version = "0.3" }
serde_json = { default-features = false, features = ["std"], version = "1" }
serde_test = { default-features = false, version = "1" }
static_assertions = { default-features = false, version = "1.0" }

[[bench]]
name = "deserialization"
harness = false
path = "benches/deserialization.rs"

[[bench]]
name = "image_hash"
harness = false
path = "benches/image_hash.rs"<|MERGE_RESOLUTION|>--- conflicted
+++ resolved
@@ -10,15 +10,9 @@
 name = "twilight-model"
 publish = true
 readme = "README.md"
-<<<<<<< HEAD
 repository.workspace = true
 rust-version.workspace = true
-version = "0.13.4"
-=======
-repository = "https://github.com/twilight-rs/twilight.git"
-rust-version = "1.60"
 version = "0.13.5"
->>>>>>> 90055bbb
 
 [dependencies]
 bitflags = { default-features = false, version = "1" }
